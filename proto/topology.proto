--- conflicted
+++ resolved
@@ -326,7 +326,6 @@
     repeated CopySetServerInfo csInfo = 2;
 }
 
-<<<<<<< HEAD
 message CopysetInfo {
     required uint32 logicalPoolId = 1;
     required uint32 copysetId = 2;
@@ -342,14 +341,14 @@
 message GetCopySetsInChunkServerResponse {
     required sint32 statusCode = 1;
     repeated CopysetInfo copysetInfos = 2;
-=======
+}
+
 message GetClusterInfoRequest {
 }
 
 message GetClusterInfoResponse {
     required sint32 statusCode = 1;
     optional string clusterId = 2;
->>>>>>> f417d683
 }
 
 //TODO(hzsunjianliang): update userPolicy and so on
@@ -382,9 +381,6 @@
     rpc ListLogicalPool(ListLogicalPoolRequest)         returns (ListLogicalPoolResponse);
 
     rpc GetChunkServerListInCopySets(GetChunkServerListInCopySetsRequest) returns (GetChunkServerListInCopySetsResponse);
-<<<<<<< HEAD
     rpc GetCopySetsInChunkServer(GetCopySetsInChunkServerRequest) returns (GetCopySetsInChunkServerResponse);
-=======
     rpc GetClusterInfo(GetClusterInfoRequest) returns (GetClusterInfoResponse);
->>>>>>> f417d683
-}
+}
