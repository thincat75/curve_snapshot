--- conflicted
+++ resolved
@@ -588,21 +588,10 @@
     int64_t GetRunningInterval() override;
 
  private:
-<<<<<<< HEAD
     /**
      * @brief Check whether the specify copyset is start/ready to scan
      * @param[in] copysetInfo the specify copyset
      * @return true if the copyset is start/ready to scan, else return false
-=======
-     /**
-     * @brief Select one copyset for scan
-     *
-     * @param[out] scanChunkServer chunk server for scan
-     *
-     * @param[out] LogicalPoolIdType and copysetId for scan
-     *
-     * @return return true if find copyset for scan, false if not
->>>>>>> 994f2e56
      */
     bool StartOrReadyToScan(const CopySetInfo& copysetInfo);
 
