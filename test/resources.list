Used port list:

# client

    9101: session service 测试
    9102: applyindex service 测试
    9103: snapshot service 测试
    9104: client端其他测试
    9105: client workflow测试mds占用
    9106: client workflow测试chunkserver占用
    9107: client workflow测试chunkserver占用
    9108: client workflow测试chunkserver占用
    9109: request scheduler测试占用
    9110/9111/9112: TestLibcbdLibcurve测试占用
    9115/9116/9117: TestLibcurveInterface测试占用

    9120: mds 接口测试
    9121: mds 接口测试
    9122: mds 接口测试
    9123: mds 接口测试
    9130: metric测试
    9131: metric测试
    9132: metric测试
    9140: metric测试
    9141: metric测试
    9142: metric测试
    9150/9151 ChunkserverUnstableTest


# mds & snapshotcloneserver
    use port : 8900~8999, 8888
    use port(xuchaojie) : 8900~8999
    use port(lixiaocui) : 6879, 2221, 2222, 3333,2001~2004, 3333, 3500
                          2301~2312
<<<<<<< HEAD
    snapshotcloneserver integration test: 10001~10030
=======
>>>>>>> 2cf7c34f

# chunkserver

    braftcliservice-test:   9000 9001 9002
    braftcliservice2-test:  9010 9011 9012
    chunk-test:             9020 9021 9022
    chunk-test2:            9023 9024 9025
    copyset-epoch-test:     9026
    cli-test:               9030 9031 9032
    chunk-test1:            9040 9041 9042 9043 9044
    chunk-snapshot-test:    9050 9051 9052
    raft-log-replication-test   9071 9072 9073 9074 9075
    chunkserver-concurrent-test 9076 9077
    raft-config-test        9081 9082 9083 9084 9085
    raft-config-test        9091 9092 9093
    raft-snapshot-test      9321 9322 9323 9324
    heartbeat_test:         9300
    chunkserver_test:       9301
    cli-test2:              9310 9311 9312
    metric_test:            9401

# tools
    data check:             9160 9161 9162 9163
    mds client:             9180
    chunkserver client:     9191<|MERGE_RESOLUTION|>--- conflicted
+++ resolved
@@ -32,10 +32,7 @@
     use port(xuchaojie) : 8900~8999
     use port(lixiaocui) : 6879, 2221, 2222, 3333,2001~2004, 3333, 3500
                           2301~2312
-<<<<<<< HEAD
     snapshotcloneserver integration test: 10001~10030
-=======
->>>>>>> 2cf7c34f
 
 # chunkserver
 
