/*
 * Project: curve
 * File Created: Friday, 12th July 2019 11:29:28 am
 * Author: tongguangxun
 * Copyright (c)￼ 2018 netease
 */

#include <gtest/gtest.h>
#include <glog/logging.h>
#include <gflags/gflags.h>
#include <fiu-control.h>

#include <string>
#include <thread>   //NOLINT
#include <chrono>   //NOLINT
#include <mutex>    // NOLINT
#include <condition_variable>   //NOLINT

#include "test/client/fake/mock_schedule.h"
#include "src/client/io_tracker.h"
#include "src/client/splitor.h"
#include "test/client/fake/mockMDS.h"
#include "src/client/client_common.h"
#include "src/client/file_instance.h"
#include "src/client/metacache.h"
#include "src/client/iomanager4file.h"
#include "src/client/libcurve_file.h"
#include "src/client/client_config.h"
#include "src/client/mds_client.h"
#include "src/client/metacache_struct.h"
#include "test/client/fake/fakeMDS.h"
#include "src/client/lease_excutor.h"
#include "src/client/config_info.h"
#include "test/integration/cluster_common/cluster.h"
#include "test/util/config_generator.h"

DECLARE_string(chunkserver_list);

extern std::string mdsMetaServerAddr;
extern uint32_t chunk_size;
extern std::string configpath;

extern char* writebuffer;

using curve::client::LeaseExcutor;
using curve::client::EndPoint;
using curve::client::UserInfo_t;
using curve::client::CopysetInfo_t;
using curve::client::SegmentInfo;
using curve::client::FInfo_t;
using curve::client::MDSClient;
using curve::client::ClientConfig;
using curve::client::FileInstance;
using curve::client::IOTracker;
using curve::client::MetaCache;
using curve::client::RequestContext;
using curve::client::IOManager4File;
using curve::client::LogicalPoolCopysetIDInfo_t;
using curve::client::FileMetric_t;

bool iorflag = false;
std::mutex rmtx;
std::condition_variable rcv;
bool iowflag = false;
std::mutex wmtx;
std::condition_variable wcv;

void readcb(CurveAioContext* context) {
    LOG(INFO) << "aio call back here, errorcode = " << context->ret;
    iorflag = true;
    rcv.notify_one();
}

void writecb(CurveAioContext* context) {
    LOG(INFO) << "aio call back here, errorcode = " << context->ret;
    iowflag = true;
    wcv.notify_one();
}

/**
 * 要测试哪些内容：
 * 1. inflight RPC计数metric统计正确
 * 2. inflight RPC在超过限制的时候会hang后面的RPC请求
 * 3. inflight RPC在关闭文件的时候如果session正常那么就
 *    等待所有inflight RPC返回才能关闭成功，如果session
 *    处于invalid状态，name在关闭文件的时候所有的RPC直接
 *    向上返回错误，flush完毕之后才能关闭文件。
 * 4. inflight RPC在收到session过期通知的停止正在重试的RPC
 *    请求, 并且这些请求会重新入队
 */


class InflightRPCTest : public ::testing::Test {
 public:
    void SetUp() {
        fiu_init(0);
        FLAGS_chunkserver_list =
             "127.0.0.1:9144:0,127.0.0.1:9145:0,127.0.0.1:9146:0";
        fopt.metaServerOpt.mdsMaxRetryMS = 1000;
        fopt.metaServerOpt.metaaddrvec.push_back("127.0.0.1:9143");
        fopt.metaServerOpt.mdsRPCTimeoutMs = 500;
        fopt.metaServerOpt.mdsRPCRetryIntervalUS = 50000;
        fopt.loginfo.logLevel = 0;
        fopt.ioOpt.ioSplitOpt.fileIOSplitMaxSizeKB = 64;
        fopt.ioOpt.ioSenderOpt.chunkserverEnableAppliedIndexRead = 1;
        fopt.ioOpt.ioSenderOpt.failRequestOpt.chunkserverRPCTimeoutMS = 10000;
        fopt.ioOpt.ioSenderOpt.failRequestOpt.chunkserverOPMaxRetry = 3;
        fopt.ioOpt.ioSenderOpt.failRequestOpt.chunkserverOPRetryIntervalUS = 500;  // NOLINT
        fopt.ioOpt.metaCacheOpt.metacacheGetLeaderRetry = 3;
        fopt.ioOpt.metaCacheOpt.metacacheRPCRetryIntervalUS = 500;
        fopt.ioOpt.reqSchdulerOpt.scheduleQueueCapacity = 4096;
        fopt.ioOpt.reqSchdulerOpt.scheduleThreadpoolSize = 1;
        fopt.ioOpt.reqSchdulerOpt.ioSenderOpt.
            failRequestOpt.chunkserverMaxRPCTimeoutMS = 5000;
        fopt.ioOpt.reqSchdulerOpt.ioSenderOpt = fopt.ioOpt.ioSenderOpt;
        fopt.leaseOpt.mdsRefreshTimesPerLease = 4;

        userinfo.owner = "userinfo";
        userinfo.password = "12345";

        mdsclient_.Initialize(fopt.metaServerOpt);

        // 设置leaderid
        EndPoint ep;
        butil::str2endpoint("127.0.0.1", 9144, &ep);
        PeerId pd(ep);
        mds = new FakeMDS("/test");
        mds->Initialize();
        mds->StartCliService(pd);
        mds->StartService();
        mds->CreateCopysetNode(true);
    }

    void TearDown() {
        mdsclient_.UnInitialize();
        delete fileinstance_;
        mds->UnInitialize();
    }

    FakeMDS* mds;
    UserInfo_t userinfo;
    MDSClient mdsclient_;
    FileServiceOption_t fopt;
    curve::client::ClientConfig cc;
    FileInstance*    fileinstance_;
};

TEST_F(InflightRPCTest, metricTest) {
    fileinstance_ = new FileInstance();
    fileinstance_->Initialize("/test", &mdsclient_, userinfo, fopt);
    curve::client::IOManager4File* iomana = fileinstance_->GetIOManager4File();
    auto fm = iomana->GetMetric();

    // 这个IO会被拆分为两个RPC
    CurveAioContext* aioctx = new CurveAioContext;
    aioctx->offset = 0;
    aioctx->length = 128 * 1024;
    aioctx->ret = LIBCURVE_ERROR::OK;
    aioctx->cb = readcb;
    aioctx->buf = new char[aioctx->length];
    aioctx->op = LIBCURVE_OP::LIBCURVE_OP_READ;

    CurveAioContext* aioctx2 = new CurveAioContext;
    aioctx2->offset = 0;
    aioctx2->length = 128 * 1024;
    aioctx2->ret = LIBCURVE_ERROR::OK;
    aioctx2->cb = writecb;
    aioctx2->buf = new char[aioctx2->length];
    aioctx2->op = LIBCURVE_OP::LIBCURVE_OP_WRITE;

    // 设置rpc等待时间，这样确保rpc发出去但是没有回来，发出的
    // RPC都是inflight RPC
    mds->EnableNetUnstable(6000);
    iorflag = false;
    iowflag = false;
    iomana->AioRead(aioctx, &mdsclient_);
    iomana->AioWrite(aioctx2, &mdsclient_);

    std::this_thread::sleep_for(std::chrono::seconds(1));
    ASSERT_EQ(4, fm->inflightRPCNum.get_value());

    {
        std::unique_lock<std::mutex> lk(rmtx);
        rcv.wait(lk, []()->bool{return iorflag;});
    }

    {
        std::unique_lock<std::mutex> lk(wmtx);
        wcv.wait(lk, []()->bool{return iowflag;});
    }

    ASSERT_EQ(0, fm->inflightRPCNum.get_value());
    fileinstance_->UnInitialize();
}


TEST_F(InflightRPCTest, inflightRPCTest) {
    // 测试inflight RPC超过限制的时候copyset client hang住request scheduler
    fileinstance_ = new FileInstance();
    fopt.ioOpt.reqSchdulerOpt.ioSenderOpt.
        failRequestOpt.chunkserverRPCTimeoutMS = 10000;
    // 设置inflight RPC最大数量为1
    fopt.ioOpt.ioSenderOpt.inflightOpt.fileMaxInFlightRPCNum = 1;
    fileinstance_->Initialize("/test", &mdsclient_, userinfo, fopt);
    curve::client::IOManager4File* iomana = fileinstance_->GetIOManager4File();
    auto fm = iomana->GetMetric();
    auto scheduler = iomana->GetScheduler();

    // 这个IO会被拆分为两个RPC
    CurveAioContext* aioctx = new CurveAioContext;
    aioctx->offset = 0;
    aioctx->length = 128 * 1024;
    aioctx->ret = LIBCURVE_ERROR::OK;
    aioctx->cb = readcb;
    aioctx->buf = new char[aioctx->length];
    aioctx->op = LIBCURVE_OP::LIBCURVE_OP_READ;

    CurveAioContext* aioctx2 = new CurveAioContext;
    aioctx2->offset = 0;
    aioctx2->length = 128 * 1024;
    aioctx2->ret = LIBCURVE_ERROR::OK;
    aioctx2->cb = writecb;
    aioctx2->buf = new char[aioctx2->length];
    aioctx2->op = LIBCURVE_OP::LIBCURVE_OP_WRITE;

    // 设置rpc等待时间，这样确保rpc发出去但是没有回来，发出的
    // RPC都是inflight RPC
    mds->EnableNetUnstable(6000);
    iorflag = false;
    iowflag = false;
    iomana->AioRead(aioctx, &mdsclient_);
    iomana->AioWrite(aioctx2, &mdsclient_);

    std::this_thread::sleep_for(std::chrono::seconds(1));
    // 有一个IO已经发出去，另外一个RPC hang在getinflightRPCToken
    // 队列里还剩两个RPC带发送
    ASSERT_EQ(1, fm->inflightRPCNum.get_value());
    ASSERT_EQ(2, scheduler->GetQueue()->Size());
    ASSERT_EQ(1, fm->inflightRPCNum.get_value());

    {
        std::unique_lock<std::mutex> lk(rmtx);
        rcv.wait(lk, []()->bool{return iorflag;});
    }

    std::this_thread::sleep_for(std::chrono::milliseconds(500));
    // 有一个IO已经回来，另外一个IO开始发送第一个RPC
    // RPC hang在getinflightRPCToken队列里还剩RPC已经全部出队
    ASSERT_EQ(1, fm->inflightRPCNum.get_value());
    ASSERT_EQ(0, scheduler->GetQueue()->Size());
    ASSERT_EQ(1, fm->inflightRPCNum.get_value());

    {
        std::unique_lock<std::mutex> lk(wmtx);
        wcv.wait(lk, []()->bool{return iowflag;});
    }

    ASSERT_EQ(0, fm->inflightRPCNum.get_value());

    fileinstance_->UnInitialize();
}

TEST_F(InflightRPCTest, FileCloseTest) {
    // 测试在文件关闭的时候，lese续约失败不会调用iomanager已析构的资源
    // lease时长10s，在lease期间仅续约一次，一次失败就会调用iomanager
    // block IO，这时候其实调用的是scheduler的LeaseTimeoutBlockIO
    fileinstance_ = new FileInstance();
    fopt.ioOpt.reqSchdulerOpt.ioSenderOpt.
        failRequestOpt.chunkserverRPCTimeoutMS = 10000;
    // 设置inflight RPC最大数量为1
    fopt.ioOpt.ioSenderOpt.inflightOpt.fileMaxInFlightRPCNum = 1;

    std::condition_variable cv;
    std::mutex mtx;
    bool inited = false;

    std::condition_variable resumecv;
    std::mutex resumemtx;
    bool resume = true;

    IOManager4File* iomanager;

    auto f1 = [&]() {
        for (int  i = 0; i < 50; i++) {
            {
                std::unique_lock<std::mutex> lk(resumemtx);
                resumecv.wait(lk, [&](){ return resume;});
                resume = false;
            }
            iomanager = new IOManager4File();
            ASSERT_TRUE(iomanager->Initialize("/", fopt.ioOpt, &mdsclient_));

            {
                std::unique_lock<std::mutex> lk(mtx);
                inited = true;
                cv.notify_one();
            }
            iomanager->UnInitialize();
        }
    };

    auto f2 = [&]() {
        for (int i = 0; i < 50; i++) {
            {
                std::unique_lock<std::mutex> lk(mtx);
                cv.wait(lk, [&](){ return inited;});
                inited = false;
            }

            LeaseOption lopt;
            lopt.mdsRefreshTimesPerLease = 1;
            UserInfo_t userinfo("test", "");
            LeaseExcutor lease(lopt, userinfo, &mdsclient_, iomanager);

            for (int j = 0; j < 5; j ++) {
                // 测试iomanager退出之后，lease再去调用其scheduler资源不会crash
                lease.InvalidLease();
            }

            lease.Stop();

            {
                std::unique_lock<std::mutex> lk(resumemtx);
                resume = true;
                resumecv.notify_one();
            }
        }
    };

    // 并发两个线程，一个线程启动iomanager初始化，然后反初始化
    // 另一个线程启动lease续约，然后调用iomanager使其block IO
    // 预期：并发两个线程，lease线程续约失败即使在iomanager线程
    // 退出的同时去调用其block IO接口也不会出现并发竞争共享资源的
    // 场景。
    std::thread t1(f1);
    std::thread t2(f2);

    t1.joinable() ? t1.join() : void();
    t2.joinable() ? t2.join() : void();
}

<<<<<<< HEAD

TEST_F(InflightRPCTest, sessionNotValidhangRPCTest) {
    // session过期，重试RPC被重新放回队列，然后退出时RPC直接错误返回
    fileinstance_ = new FileInstance();
    fopt.ioOpt.reqSchdulerOpt.ioSenderOpt.
        failRequestOpt.chunkserverOPMaxRetry = 50;
    fopt.ioOpt.reqSchdulerOpt.ioSenderOpt.
        failRequestOpt.chunkserverRPCTimeoutMS = 5000;
    fopt.ioOpt.reqSchdulerOpt.ioSenderOpt.
        failRequestOpt.chunkserverMaxRPCTimeoutMS = 5000;
    // 设置inflight RPC最大数量为1
    fopt.ioOpt.ioSenderOpt.inflightOpt.fileMaxInFlightRPCNum = 100;
    fileinstance_->Initialize("/test", &mdsclient_, userinfo, fopt);
    curve::client::IOManager4File* iomana = fileinstance_->GetIOManager4File();
    auto fm = iomana->GetMetric();
    auto scheduler = iomana->GetScheduler();
    auto fakemds = mds->GetMDSService();

    ASSERT_EQ(LIBCURVE_ERROR::OK, fileinstance_->Open("file",
    userinfo));

    // 设置session刷新失败
    brpc::Controller* cntl = new brpc::Controller;
    cntl->SetFailed(-1, "failed");
    ::curve::mds::ReFreshSessionResponse* refreshresp =
    new ::curve::mds::ReFreshSessionResponse();
    refreshresp->set_statuscode(::curve::mds::StatusCode::kOK);
    refreshresp->set_sessionid("1234");
    FakeReturn* refreshfakeret = new FakeReturn(cntl,
    static_cast<void*>(refreshresp));
    fakemds->SetRefreshSession(refreshfakeret, nullptr);

    // 这个IO会被拆分为两个RPC
    CurveAioContext* aioctx = new CurveAioContext;
    aioctx->offset = 0;
    aioctx->length = 128 * 1024;
    aioctx->ret = LIBCURVE_ERROR::OK;
    aioctx->cb = readcb;
    aioctx->buf = new char[aioctx->length];
    aioctx->op = LIBCURVE_OP::LIBCURVE_OP_READ;

    CurveAioContext* aioctx2 = new CurveAioContext;
    aioctx2->offset = 0;
    aioctx2->length = 128 * 1024;
    aioctx2->ret = LIBCURVE_ERROR::OK;
    aioctx2->cb = writecb;
    aioctx2->buf = new char[aioctx2->length];
    aioctx2->op = LIBCURVE_OP::LIBCURVE_OP_WRITE;

    // 设置rpc等待时间，这样确保rpc发出去但是没有回来，发出的
    // RPC都是inflight RPC
    mds->EnableNetUnstable(10000);
    iorflag = false;
    iowflag = false;
    iomana->AioRead(aioctx, &mdsclient_);
    iomana->AioWrite(aioctx2, &mdsclient_);

    std::this_thread::sleep_for(std::chrono::seconds(30));
    // IO都重试失败，并且在充实过程中session过期，rpc停止重试
    // 被重新压回队列
    ASSERT_EQ(0, fm->inflightRPCNum.get_value());
    ASSERT_EQ(4, scheduler->GetQueue()->Size());
    fileinstance_->UnInitialize();
}


=======
>>>>>>> 72014a25
TEST_F(InflightRPCTest, sessionValidRPCTest) {
    // 测试session正常，RPC会一直重试到rpcRetryTimes之后然后错误返回
    fileinstance_ = new FileInstance();
    fopt.ioOpt.reqSchdulerOpt.ioSenderOpt.
        failRequestOpt.chunkserverOPMaxRetry = 5;
    fopt.ioOpt.reqSchdulerOpt.ioSenderOpt.
        failRequestOpt.chunkserverRPCTimeoutMS = 5000;
    fopt.ioOpt.reqSchdulerOpt.ioSenderOpt.
        failRequestOpt.chunkserverMaxRPCTimeoutMS = 5000;
    // 设置inflight RPC最大数量为100
    fopt.ioOpt.ioSenderOpt.inflightOpt.fileMaxInFlightRPCNum = 100;
    fileinstance_->Initialize("/test", &mdsclient_, userinfo, fopt);
    curve::client::IOManager4File* iomana = fileinstance_->GetIOManager4File();
    auto fm = iomana->GetMetric();
    auto scheduler = iomana->GetScheduler();
    auto fakemds = mds->GetMDSService();
    std::vector<FakeChunkService *> chunkservice = mds->GetChunkservice();

    for (auto it : chunkservice) {
        it->CleanRetryTimes();
    }

    ASSERT_EQ(LIBCURVE_ERROR::OK, fileinstance_->Open("file",
    userinfo));

    // 这个IO会被拆分为两个RPC
    CurveAioContext* aioctx = new CurveAioContext;
    aioctx->offset = 0;
    aioctx->length = 128 * 1024;
    aioctx->ret = LIBCURVE_ERROR::OK;
    aioctx->cb = readcb;
    aioctx->buf = new char[aioctx->length];
    aioctx->op = LIBCURVE_OP::LIBCURVE_OP_READ;

    CurveAioContext* aioctx2 = new CurveAioContext;
    aioctx2->offset = 0;
    aioctx2->length = 128 * 1024;
    aioctx2->ret = LIBCURVE_ERROR::OK;
    aioctx2->cb = writecb;
    aioctx2->buf = new char[aioctx2->length];
    aioctx2->op = LIBCURVE_OP::LIBCURVE_OP_WRITE;

    // 设置rpc等待时间，这样确保rpc发出去但是没有回来，发出的
    // RPC都是inflight RPC
    mds->EnableNetUnstable(10000);
    iorflag = false;
    iowflag = false;
    ASSERT_EQ(LIBCURVE_ERROR::OK, iomana->AioRead(aioctx, &mdsclient_));
    ASSERT_EQ(LIBCURVE_ERROR::OK, iomana->AioWrite(aioctx2, &mdsclient_));

    // 数据发出去之后立即关闭file instance，这时候instance需要
    // 等到所有的inflight RPC都返回之后才能返回

    std::this_thread::sleep_for(std::chrono::seconds(2));
    ASSERT_EQ(4, fm->inflightRPCNum.get_value());
    fileinstance_->UnInitialize();

    // 两IO会被拆分成4个RPC，4个RPC每个重试5次，总共重试次数为20
    uint64_t retrys = 0;
    for (auto it : chunkservice) {
        retrys += it->GetRetryTimes();
    }

    ASSERT_EQ(retrys, 20);
}


const std::vector<std::string> clientConf {
    std::string("mds.listen.addr=127.0.0.1:9143"),
    std::string("global.logPath=./runlog/"),
    std::string("chunkserver.rpcTimeoutMS=10000"),
    std::string("chunkserver.opMaxRetry=3"),
    std::string("metacache.getLeaderRetry=3"),
};

std::string mdsMetaServerAddr = "127.0.0.1:9143";     // NOLINT
uint32_t segment_size = 1 * 1024 * 1024 * 1024ul;   // NOLINT
uint32_t chunk_size = 4 * 1024 * 1024;   // NOLINT
std::string configpath = "./test/client/testConfig/client_inflightrpc.conf";   // NOLINT

int main(int argc, char ** argv) {
    ::testing::InitGoogleTest(&argc, argv);
    ::testing::InitGoogleMock(&argc, argv);
    google::ParseCommandLineFlags(&argc, &argv, false);

    curve::CurveCluster* cluster = new curve::CurveCluster();

    cluster->PrepareConfig<curve::ClientConfigGenerator>(
        configpath, clientConf);

    int ret = RUN_ALL_TESTS();
    return ret;
}<|MERGE_RESOLUTION|>--- conflicted
+++ resolved
@@ -339,75 +339,6 @@
     t2.joinable() ? t2.join() : void();
 }
 
-<<<<<<< HEAD
-
-TEST_F(InflightRPCTest, sessionNotValidhangRPCTest) {
-    // session过期，重试RPC被重新放回队列，然后退出时RPC直接错误返回
-    fileinstance_ = new FileInstance();
-    fopt.ioOpt.reqSchdulerOpt.ioSenderOpt.
-        failRequestOpt.chunkserverOPMaxRetry = 50;
-    fopt.ioOpt.reqSchdulerOpt.ioSenderOpt.
-        failRequestOpt.chunkserverRPCTimeoutMS = 5000;
-    fopt.ioOpt.reqSchdulerOpt.ioSenderOpt.
-        failRequestOpt.chunkserverMaxRPCTimeoutMS = 5000;
-    // 设置inflight RPC最大数量为1
-    fopt.ioOpt.ioSenderOpt.inflightOpt.fileMaxInFlightRPCNum = 100;
-    fileinstance_->Initialize("/test", &mdsclient_, userinfo, fopt);
-    curve::client::IOManager4File* iomana = fileinstance_->GetIOManager4File();
-    auto fm = iomana->GetMetric();
-    auto scheduler = iomana->GetScheduler();
-    auto fakemds = mds->GetMDSService();
-
-    ASSERT_EQ(LIBCURVE_ERROR::OK, fileinstance_->Open("file",
-    userinfo));
-
-    // 设置session刷新失败
-    brpc::Controller* cntl = new brpc::Controller;
-    cntl->SetFailed(-1, "failed");
-    ::curve::mds::ReFreshSessionResponse* refreshresp =
-    new ::curve::mds::ReFreshSessionResponse();
-    refreshresp->set_statuscode(::curve::mds::StatusCode::kOK);
-    refreshresp->set_sessionid("1234");
-    FakeReturn* refreshfakeret = new FakeReturn(cntl,
-    static_cast<void*>(refreshresp));
-    fakemds->SetRefreshSession(refreshfakeret, nullptr);
-
-    // 这个IO会被拆分为两个RPC
-    CurveAioContext* aioctx = new CurveAioContext;
-    aioctx->offset = 0;
-    aioctx->length = 128 * 1024;
-    aioctx->ret = LIBCURVE_ERROR::OK;
-    aioctx->cb = readcb;
-    aioctx->buf = new char[aioctx->length];
-    aioctx->op = LIBCURVE_OP::LIBCURVE_OP_READ;
-
-    CurveAioContext* aioctx2 = new CurveAioContext;
-    aioctx2->offset = 0;
-    aioctx2->length = 128 * 1024;
-    aioctx2->ret = LIBCURVE_ERROR::OK;
-    aioctx2->cb = writecb;
-    aioctx2->buf = new char[aioctx2->length];
-    aioctx2->op = LIBCURVE_OP::LIBCURVE_OP_WRITE;
-
-    // 设置rpc等待时间，这样确保rpc发出去但是没有回来，发出的
-    // RPC都是inflight RPC
-    mds->EnableNetUnstable(10000);
-    iorflag = false;
-    iowflag = false;
-    iomana->AioRead(aioctx, &mdsclient_);
-    iomana->AioWrite(aioctx2, &mdsclient_);
-
-    std::this_thread::sleep_for(std::chrono::seconds(30));
-    // IO都重试失败，并且在充实过程中session过期，rpc停止重试
-    // 被重新压回队列
-    ASSERT_EQ(0, fm->inflightRPCNum.get_value());
-    ASSERT_EQ(4, scheduler->GetQueue()->Size());
-    fileinstance_->UnInitialize();
-}
-
-
-=======
->>>>>>> 72014a25
 TEST_F(InflightRPCTest, sessionValidRPCTest) {
     // 测试session正常，RPC会一直重试到rpcRetryTimes之后然后错误返回
     fileinstance_ = new FileInstance();
