/*
 * Project: curve
 * File Created: Friday, 7th September 2018 8:51:20 am
 * Author: tongguangxun
 * Copyright (c) 2018 NetEase
 */

#include <gtest/gtest.h>
#include <gmock/gmock.h>
#include <gflags/gflags.h>
#include <glog/logging.h>
#include <iostream>

int main(int argc, char ** argv) {
    ::testing::InitGoogleTest(&argc, argv);
    ::testing::InitGoogleMock(&argc, argv);
<<<<<<< HEAD
    FLAGS_logtostderr = 1;
    google::InitGoogleLogging(argv[0]);
=======
>>>>>>> 78128d6d
    google::ParseCommandLineFlags(&argc, &argv, false);
    int ret = RUN_ALL_TESTS();

    return ret;
}<|MERGE_RESOLUTION|>--- conflicted
+++ resolved
@@ -14,11 +14,6 @@
 int main(int argc, char ** argv) {
     ::testing::InitGoogleTest(&argc, argv);
     ::testing::InitGoogleMock(&argc, argv);
-<<<<<<< HEAD
-    FLAGS_logtostderr = 1;
-    google::InitGoogleLogging(argv[0]);
-=======
->>>>>>> 78128d6d
     google::ParseCommandLineFlags(&argc, &argv, false);
     int ret = RUN_ALL_TESTS();
 
