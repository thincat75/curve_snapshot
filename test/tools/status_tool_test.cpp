--- conflicted
+++ resolved
@@ -12,10 +12,7 @@
 #include "test/tools/mock_etcd_client.h"
 #include "test/tools/mock_version_tool.h"
 #include "test/tools/mock_metric_client.h"
-<<<<<<< HEAD
-=======
 #include "test/tools/mock_snapshot_clone_client.h"
->>>>>>> 72014a25
 
 using ::testing::_;
 using ::testing::Return;
@@ -48,10 +45,7 @@
         etcdClient_ = std::make_shared<MockEtcdClient>();
         versionTool_ = std::make_shared<MockVersionTool>();
         metricClient_ = std::make_shared<MockMetricClient>();
-<<<<<<< HEAD
-=======
         snapshotClient_ = std::make_shared<MockSnapshotCloneClient>();
->>>>>>> 72014a25
     }
 
     void TearDown() {
@@ -60,10 +54,7 @@
         copysetCheck_ = nullptr;
         etcdClient_ = nullptr;
         versionTool_ = nullptr;
-<<<<<<< HEAD
-=======
         snapshotClient_ = nullptr;
->>>>>>> 72014a25
     }
 
     void GetPhysicalPoolInfoForTest(PoolIdType id, PhysicalPoolInfo* pool) {
@@ -116,94 +107,20 @@
     std::shared_ptr<MockEtcdClient> etcdClient_;
     std::shared_ptr<MockVersionTool> versionTool_;
     std::shared_ptr<MockMetricClient> metricClient_;
-<<<<<<< HEAD
-=======
     std::shared_ptr<MockSnapshotCloneClient> snapshotClient_;
->>>>>>> 72014a25
 };
 
 TEST_F(StatusToolTest, InitAndSupportCommand) {
     StatusTool statusTool(mdsClient_, etcdClient_,
                           nameSpaceTool_, copysetCheck_,
-<<<<<<< HEAD
-                          versionTool_, metricClient_);
-=======
                           versionTool_, metricClient_,
                           snapshotClient_);
->>>>>>> 72014a25
     ASSERT_TRUE(statusTool.SupportCommand("status"));
     ASSERT_TRUE(statusTool.SupportCommand("space"));
     ASSERT_TRUE(statusTool.SupportCommand("mds-status"));
     ASSERT_TRUE(statusTool.SupportCommand("chunkserver-status"));
     ASSERT_TRUE(statusTool.SupportCommand("chunkserver-list"));
     ASSERT_TRUE(statusTool.SupportCommand("etcd-status"));
-<<<<<<< HEAD
-    ASSERT_FALSE(statusTool.SupportCommand("none"));
-}
-
-TEST_F(StatusToolTest, InitFail) {
-    StatusTool statusTool1(mdsClient_, etcdClient_,
-                           nameSpaceTool_, copysetCheck_,
-                           versionTool_, metricClient_);
-    // 1、status命令需要所有的init
-    EXPECT_CALL(*mdsClient_, Init(_, _))
-        .Times(5)
-        .WillOnce(Return(-1))
-        .WillRepeatedly(Return(0));
-    EXPECT_CALL(*nameSpaceTool_, Init(_))
-        .Times(4)
-        .WillOnce(Return(-1))
-        .WillRepeatedly(Return(0));
-    EXPECT_CALL(*copysetCheck_, Init(_))
-        .Times(3)
-        .WillOnce(Return(-1))
-        .WillRepeatedly(Return(0));
-    EXPECT_CALL(*versionTool_, Init(_))
-        .Times(2)
-        .WillOnce(Return(-1))
-        .WillOnce(Return(0));
-    EXPECT_CALL(*etcdClient_, Init(_))
-        .Times(1)
-        .WillOnce(Return(-1));
-    ASSERT_EQ(-1, statusTool1.RunCommand("status"));
-    ASSERT_EQ(-1, statusTool1.RunCommand("status"));
-    ASSERT_EQ(-1, statusTool1.RunCommand("status"));
-    ASSERT_EQ(-1, statusTool1.RunCommand("status"));
-    ASSERT_EQ(-1, statusTool1.RunCommand("status"));
-
-    // 2、etcd-status命令只需要初始化etcdClinet
-    StatusTool statusTool2(mdsClient_, etcdClient_,
-                           nameSpaceTool_, copysetCheck_,
-                           versionTool_, metricClient_);
-    EXPECT_CALL(*etcdClient_, Init(_))
-        .Times(1)
-        .WillOnce(Return(-1));
-    ASSERT_EQ(-1, statusTool2.RunCommand("etcd-status"));
-
-    // 3、space和其他命令不需要初始化etcdClient
-    StatusTool statusTool3(mdsClient_, etcdClient_,
-                           nameSpaceTool_, copysetCheck_,
-                           versionTool_, metricClient_);
-    EXPECT_CALL(*mdsClient_, Init(_, _))
-        .Times(4)
-        .WillOnce(Return(-1))
-        .WillRepeatedly(Return(0));
-    EXPECT_CALL(*nameSpaceTool_, Init(_))
-        .Times(3)
-        .WillOnce(Return(-1))
-        .WillRepeatedly(Return(0));
-    EXPECT_CALL(*copysetCheck_, Init(_))
-        .Times(2)
-        .WillOnce(Return(-1))
-        .WillOnce(Return(0));
-    EXPECT_CALL(*versionTool_, Init(_))
-        .Times(1)
-        .WillOnce(Return(-1));
-    ASSERT_EQ(-1, statusTool3.RunCommand("space"));
-    ASSERT_EQ(-1, statusTool3.RunCommand("chunkserver-list"));
-    ASSERT_EQ(-1, statusTool3.RunCommand("chunkserver-status"));
-    ASSERT_EQ(-1, statusTool3.RunCommand("client-status"));
-=======
     ASSERT_TRUE(statusTool.SupportCommand("client-status"));
     ASSERT_TRUE(statusTool.SupportCommand("snapshot-clone-status"));
     ASSERT_FALSE(statusTool.SupportCommand("none"));
@@ -279,18 +196,13 @@
         .Times(1)
         .WillOnce(Return(-1));
     ASSERT_EQ(-1, statusTool2.RunCommand("snapshot-clone-status"));
->>>>>>> 72014a25
 }
 
 TEST_F(StatusToolTest, SpaceCmd) {
     StatusTool statusTool(mdsClient_, etcdClient_,
                           nameSpaceTool_, copysetCheck_,
-<<<<<<< HEAD
-                          versionTool_, metricClient_);
-=======
                           versionTool_, metricClient_,
                           snapshotClient_);
->>>>>>> 72014a25
     statusTool.PrintHelp("space");
     statusTool.PrintHelp("123");
     LogicalPoolInfo lgPool;
@@ -403,12 +315,8 @@
 TEST_F(StatusToolTest, ChunkServerCmd) {
     StatusTool statusTool(mdsClient_, etcdClient_,
                           nameSpaceTool_, copysetCheck_,
-<<<<<<< HEAD
-                          versionTool_, metricClient_);
-=======
                           versionTool_, metricClient_,
                           snapshotClient_);
->>>>>>> 72014a25
     statusTool.PrintHelp("chunkserver-list");
     std::vector<ChunkServerInfo> chunkservers;
     // 加入5个chunkserver，2个offline
@@ -427,26 +335,6 @@
     EXPECT_CALL(*copysetCheck_, Init(_))
         .Times(1)
         .WillOnce(Return(0));
-<<<<<<< HEAD
-
-    // 正常情况，有一个chunkserver的UnhealthyRatio大于0
-    EXPECT_CALL(*mdsClient_, ListChunkServersInCluster(_))
-        .Times(1)
-        .WillOnce(DoAll(SetArgPointee<0>(chunkservers),
-                        Return(0)));
-    EXPECT_CALL(*copysetCheck_, CheckCopysetsOnChunkServer(
-                An<const ChunkServerIdType&>()))
-        .Times(3)
-        .WillRepeatedly(Return(0));
-    EXPECT_CALL(*copysetCheck_, GetCopysetStatistics())
-        .Times(3)
-        .WillOnce(Return(statistics2))
-        .WillRepeatedly(Return(statistics1));
-    ASSERT_EQ(0, statusTool.RunCommand("chunkserver-list"));
-
-    // 只显示offline的
-    FLAGS_offline = true;
-=======
 
     // 正常情况，有一个chunkserver的UnhealthyRatio大于0
     EXPECT_CALL(*mdsClient_, ListChunkServersInCluster(_))
@@ -497,206 +385,10 @@
     // FLAGS_checkCSAlive为true的时候，会发送rpc检查chunkserver在线状态
     FLAGS_checkHealth = false;
     FLAGS_checkCSAlive = true;
->>>>>>> 72014a25
     EXPECT_CALL(*mdsClient_, ListChunkServersInCluster(_))
         .Times(1)
         .WillOnce(DoAll(SetArgPointee<0>(chunkservers),
                         Return(0)));
-<<<<<<< HEAD
-    ASSERT_EQ(0, statusTool.RunCommand("chunkserver-list"));
-
-    // 只显示unhealthy ratio大于0的
-    EXPECT_CALL(*mdsClient_, ListChunkServersInCluster(_))
-        .Times(1)
-        .WillOnce(DoAll(SetArgPointee<0>(chunkservers),
-                        Return(0)));
-    EXPECT_CALL(*copysetCheck_, CheckCopysetsOnChunkServer(
-                An<const ChunkServerIdType&>()))
-        .Times(3)
-        .WillRepeatedly(Return(0));
-    EXPECT_CALL(*copysetCheck_, GetCopysetStatistics())
-        .Times(3)
-        .WillOnce(Return(statistics2))
-        .WillRepeatedly(Return(statistics1));
-    FLAGS_offline = false;
-    FLAGS_unhealthy = true;
-    ASSERT_EQ(0, statusTool.RunCommand("chunkserver-list"));
-
-    // list chunkserver失败
-    EXPECT_CALL(*mdsClient_, ListChunkServersInCluster(_))
-        .Times(1)
-        .WillOnce(Return(-1));
-    ASSERT_EQ(-1, statusTool.RunCommand("chunkserver-list"));
-
-    // FLAGS_checkCSAlive为true的时候，会发送rpc检查chunkserver在线状态
-    FLAGS_checkHealth = false;
-    FLAGS_checkCSAlive = true;
-    EXPECT_CALL(*mdsClient_, ListChunkServersInCluster(_))
-        .Times(1)
-        .WillOnce(DoAll(SetArgPointee<0>(chunkservers),
-                        Return(0)));
-    EXPECT_CALL(*copysetCheck_, CheckChunkServerOnline(_))
-        .Times(5)
-        .WillOnce(Return(false))
-        .WillRepeatedly(Return(true));
-    ASSERT_EQ(0, statusTool.RunCommand("chunkserver-list"));
-}
-
-TEST_F(StatusToolTest, StatusCmdCommon) {
-    StatusTool statusTool(mdsClient_, etcdClient_,
-                          nameSpaceTool_, copysetCheck_,
-                          versionTool_, metricClient_);
-    statusTool.PrintHelp("status");
-    statusTool.PrintHelp("chunkserver-status");
-    statusTool.PrintHelp("mds-status");
-    statusTool.PrintHelp("etcd-status");
-    LogicalPoolInfo lgPool;
-    PhysicalPoolInfo phyPool;
-    GetLogicalPoolForTest(1, &lgPool);
-    GetPhysicalPoolInfoForTest(1, &phyPool);
-    std::vector<LogicalPoolInfo> lgPools;
-    lgPools.emplace_back(lgPool);
-    std::vector<PhysicalPoolInfo> phyPools;
-    phyPools.emplace_back(phyPool);
-    std::string mdsAddr = "127.0.0.1:6666";
-    std::map<std::string, bool> mdsOnlineStatus = {{"127.0.0.1:6666", true},
-                                                   {"127.0.0.1:6667", true},
-                                                   {"127.0.0.1:6668", true}};
-    VersionMapType versionMap = {{"0.0.1", {"127.0.0.1:8001"}},
-                                 {"0.0.2", {"127.0.0.1:8002"}},
-                                 {"0.0.3", {"127.0.0.1:8003"}}};
-    std::vector<std::string> offlineList = {"127.0.0.1:8004",
-                                            "127.0.0.1:8005"};
-    std::string leaderAddr = "127.0.0.1:2379";
-    std::map<std::string, bool> onlineState = {{"127.0.0.1:2379", true},
-                                               {"127.0.0.1:2381", true},
-                                               {"127.0.0.1:2383", true}};
-
-    ChunkServerInfo csInfo;
-    std::vector<ChunkServerInfo> chunkservers;
-    for (uint64_t i = 1; i <= 3; ++i) {
-        GetCsInfoForTest(&csInfo, i, i == 1);
-        chunkservers.emplace_back(csInfo);
-    }
-
-    // 设置Init的期望
-    EXPECT_CALL(*mdsClient_, Init(_, _))
-        .Times(1)
-        .WillOnce(Return(0));
-    EXPECT_CALL(*nameSpaceTool_, Init(_))
-        .Times(1)
-        .WillOnce(Return(0));
-    EXPECT_CALL(*copysetCheck_, Init(_))
-        .Times(1)
-        .WillOnce(Return(0));
-    EXPECT_CALL(*versionTool_, Init(_))
-        .Times(1)
-        .WillOnce(Return(0));
-    EXPECT_CALL(*etcdClient_, Init(_))
-        .Times(1)
-        .WillOnce(Return(0));
-
-    // 正常情况
-    // 1、设置cluster的输出
-    EXPECT_CALL(*copysetCheck_, CheckCopysetsInCluster())
-        .Times(1)
-        .WillOnce(Return(0));
-    EXPECT_CALL(*copysetCheck_, GetCopysetStatistics())
-        .Times(1)
-        .WillOnce(Return(statistics1));
-    EXPECT_CALL(*mdsClient_, ListPhysicalPoolsInCluster(_))
-        .Times(2)
-        .WillRepeatedly(DoAll(SetArgPointee<0>(phyPools),
-                        Return(0)));
-    EXPECT_CALL(*mdsClient_, ListLogicalPoolsInPhysicalPool(_, _))
-        .Times(2)
-        .WillRepeatedly(DoAll(SetArgPointee<1>(lgPools),
-                        Return(0)));
-    EXPECT_CALL(*mdsClient_, GetMetric(_, _))
-        .Times(3)
-        .WillOnce(DoAll(SetArgPointee<1>(340050401280000),
-                        Return(0)))
-        .WillOnce(DoAll(SetArgPointee<1>(58584427659264),
-                        Return(0)))
-        .WillOnce(DoAll(SetArgPointee<1>(58584427659264),
-                        Return(0)));
-    EXPECT_CALL(*nameSpaceTool_, GetAllocatedSize(_, _))
-        .Times(1)
-        .WillOnce(DoAll(SetArgPointee<1>(14646106914816),
-                        Return(0)));
-
-    // 设置client status的输出
-    EXPECT_CALL(*versionTool_, GetClientVersion(_, _))
-        .WillOnce(DoAll(SetArgPointee<0>(versionMap),
-                        SetArgPointee<1>(offlineList),
-                        Return(0)));
-
-    // 2、设置MDS status的输出
-    EXPECT_CALL(*mdsClient_, GetCurrentMds())
-        .Times(2)
-        .WillRepeatedly(Return(mdsAddr));
-    EXPECT_CALL(*mdsClient_, GetMdsOnlineStatus(_))
-        .Times(2)
-        .WillRepeatedly(DoAll(SetArgPointee<0>(mdsOnlineStatus),
-                        Return(0)));
-    EXPECT_CALL(*versionTool_, GetAndCheckMdsVersion(_, _))
-        .WillOnce(DoAll(SetArgPointee<0>("0.0.1"),
-                        Return(0)));
-
-    // 3、设置etcd status的输出
-    EXPECT_CALL(*etcdClient_, GetEtcdClusterStatus(_, _))
-        .Times(2)
-        .WillRepeatedly(DoAll(SetArgPointee<0>(leaderAddr),
-                        SetArgPointee<1>(onlineState),
-                        Return(0)));
-
-    // 4、设置chunkserver status的输出
-    EXPECT_CALL(*mdsClient_, ListChunkServersInCluster(_))
-        .Times(1)
-        .WillOnce(DoAll(SetArgPointee<0>(chunkservers),
-                        Return(0)));
-    EXPECT_CALL(*versionTool_, GetAndCheckChunkServerVersion(_, _))
-        .WillOnce(DoAll(SetArgPointee<0>("0.0.1"),
-                        Return(0)));
-    EXPECT_CALL(*metricClient_, GetMetricUint(_, _, _))
-        .Times(3)
-        .WillRepeatedly(DoAll(SetArgPointee<2>(1000),
-                        Return(MetricRet::kOK)));
-    EXPECT_CALL(*copysetCheck_, CheckChunkServerOnline(_))
-        .Times(3)
-        .WillRepeatedly(Return(true));
-    ASSERT_EQ(0, statusTool.RunCommand("status"));
-
-    // 5、设置chunkserver status的输出
-    EXPECT_CALL(*mdsClient_, ListChunkServersInCluster(_))
-        .Times(1)
-        .WillOnce(DoAll(SetArgPointee<0>(chunkservers),
-                        Return(0)));
-    EXPECT_CALL(*versionTool_, GetAndCheckChunkServerVersion(_, _))
-        .WillOnce(DoAll(SetArgPointee<0>("0.0.1"),
-                  Return(0)));
-    EXPECT_CALL(*copysetCheck_, CheckChunkServerOnline(_))
-        .Times(3)
-        .WillRepeatedly(Return(true));
-    ASSERT_EQ(0, statusTool.RunCommand("chunkserver-status"));
-
-    // 6、设置mds status的输出
-    EXPECT_CALL(*mdsClient_, GetCurrentMds())
-        .Times(1)
-        .WillOnce(Return(mdsAddr));
-    EXPECT_CALL(*mdsClient_, GetMdsOnlineStatus(_))
-        .Times(1)
-        .WillOnce(DoAll(SetArgPointee<0>(mdsOnlineStatus),
-                        Return(0)));
-    EXPECT_CALL(*versionTool_, GetAndCheckMdsVersion(_, _))
-        .WillOnce(DoAll(SetArgPointee<0>("0.0.1"),
-                  Return(0)));
-    ASSERT_EQ(0, statusTool.RunCommand("mds-status"));
-
-    // 7、设置etcd status的输出
-    EXPECT_CALL(*etcdClient_, GetEtcdClusterStatus(_, _))
-        .Times(1)
-=======
     EXPECT_CALL(*copysetCheck_, CheckChunkServerOnline(_))
         .Times(5)
         .WillOnce(Return(false))
@@ -869,7 +561,6 @@
     // 7、设置etcd status的输出
     EXPECT_CALL(*etcdClient_, GetEtcdClusterStatus(_, _))
         .Times(1)
->>>>>>> 72014a25
         .WillOnce(DoAll(SetArgPointee<0>(leaderAddr),
                         SetArgPointee<1>(onlineState),
                         Return(0)));
@@ -879,12 +570,8 @@
 TEST_F(StatusToolTest, StatusCmdError) {
     StatusTool statusTool(mdsClient_, etcdClient_,
                           nameSpaceTool_, copysetCheck_,
-<<<<<<< HEAD
-                          versionTool_, metricClient_);
-=======
                           versionTool_, metricClient_,
                           snapshotClient_);
->>>>>>> 72014a25
 
     // 设置Init的期望
     EXPECT_CALL(*mdsClient_, Init(_, _))
@@ -896,14 +583,10 @@
     EXPECT_CALL(*copysetCheck_, Init(_))
         .Times(1)
         .WillOnce(Return(0));
-<<<<<<< HEAD
-    EXPECT_CALL(*versionTool_, Init(_))
-=======
     EXPECT_CALL(*etcdClient_, Init(_))
         .Times(1)
         .WillOnce(Return(0));
     EXPECT_CALL(*snapshotClient_, Init(_, _))
->>>>>>> 72014a25
         .Times(1)
         .WillOnce(Return(0));
 
@@ -918,118 +601,6 @@
     EXPECT_CALL(*mdsClient_, ListPhysicalPoolsInCluster(_))
         .Times(2)
         .WillRepeatedly(Return(-1));
-<<<<<<< HEAD
-
-    // 获取client version失败
-    EXPECT_CALL(*versionTool_, GetClientVersion(_, _))
-        .WillOnce(Return(-1));
-
-    // 2、当前无mds可用
-    std::vector<std::string> failedList = {"127.0.0.1:6666", "127.0.0.1:6667"};
-    EXPECT_CALL(*versionTool_, GetAndCheckMdsVersion(_, _))
-        .WillOnce(DoAll(SetArgPointee<1>(failedList),
-                  Return(0)));
-    std::map<std::string, bool> mdsOnlineStatus = {{"127.0.0.1:6666", false},
-                                                   {"127.0.0.1:6667", false}};
-    EXPECT_CALL(*mdsClient_, GetCurrentMds())
-        .Times(1)
-        .WillOnce(Return(""));
-    EXPECT_CALL(*mdsClient_, GetMdsOnlineStatus(_))
-        .Times(1)
-        .WillOnce(DoAll(SetArgPointee<0>(mdsOnlineStatus),
-                        Return(0)));
-
-    // 3、GetEtcdClusterStatus失败
-    EXPECT_CALL(*etcdClient_, GetEtcdClusterStatus(_, _))
-        .Times(1)
-        .WillOnce(Return(-1));
-
-    // 4、获取chunkserver version失败并ListChunkServersInCluster失败
-    EXPECT_CALL(*versionTool_, GetAndCheckChunkServerVersion(_, _))
-        .WillOnce(Return(-1));
-    EXPECT_CALL(*mdsClient_, ListChunkServersInCluster(_))
-        .Times(1)
-        .WillOnce(Return(-1));
-    ASSERT_EQ(-1, statusTool.RunCommand("status"));
-
-    // 获取mds在线状态失败
-    EXPECT_CALL(*mdsClient_, GetCurrentMds())
-        .Times(1)
-        .WillOnce(Return(""));
-    EXPECT_CALL(*mdsClient_, GetMdsOnlineStatus(_))
-        .Times(1)
-        .WillOnce(Return(-1));
-    // 获取mdsversion失败
-    EXPECT_CALL(*versionTool_, GetAndCheckMdsVersion(_, _))
-        .WillOnce(Return(-1));
-    ASSERT_EQ(-1, statusTool.RunCommand("mds-status"));
-
-    // 个别chunkserver获取version失败
-    EXPECT_CALL(*versionTool_, GetAndCheckChunkServerVersion(_, _))
-        .WillOnce(DoAll(SetArgPointee<0>("0.0.1"),
-                  SetArgPointee<1>(failedList),
-                  Return(0)));
-    EXPECT_CALL(*mdsClient_, ListChunkServersInCluster(_))
-        .Times(1)
-        .WillOnce(Return(-1));
-    ASSERT_EQ(-1, statusTool.RunCommand("chunkserver-status"));
-}
-
-TEST_F(StatusToolTest, IsClusterHeatlhy) {
-    StatusTool statusTool(mdsClient_, etcdClient_,
-                          nameSpaceTool_, copysetCheck_,
-                          versionTool_, metricClient_);
-    std::string leader = "127.0.0.1:8001";
-    std::map<std::string, bool> onlineStatus = {{"127.0.0.1:8001", true},
-                                                {"127.0.0.1:8002", true},
-                                                {"127.0.0.1:8003", true}};
-    std::map<std::string, bool> onlineStatus2 = {{"127.0.0.1:8001", true},
-                                                 {"127.0.0.1:8002", false},
-                                                 {"127.0.0.1:8003", true}};
-    // 1、copysets不健康
-    EXPECT_CALL(*copysetCheck_, CheckCopysetsInCluster())
-        .Times(6)
-        .WillOnce(Return(-1))
-        .WillRepeatedly(Return(0));
-    ASSERT_FALSE(statusTool.IsClusterHeatlhy());
-
-    // 2、没有mds可用
-    EXPECT_CALL(*mdsClient_, GetCurrentMds())
-        .Times(5)
-        .WillOnce(Return(""))
-        .WillRepeatedly(Return(leader));
-    ASSERT_FALSE(statusTool.IsClusterHeatlhy());
-
-    // 3、获取mds在线状态失败
-    EXPECT_CALL(*mdsClient_, GetMdsOnlineStatus(_))
-        .Times(1)
-        .WillOnce(Return(-1));
-    ASSERT_FALSE(statusTool.IsClusterHeatlhy());
-
-    // 4、有mds不在线
-    EXPECT_CALL(*mdsClient_, GetMdsOnlineStatus(_))
-        .Times(3)
-        .WillOnce(DoAll(SetArgPointee<0>(onlineStatus2),
-                        Return(0)))
-        .WillRepeatedly(DoAll(SetArgPointee<0>(onlineStatus),
-                        Return(0)));
-    ASSERT_FALSE(statusTool.IsClusterHeatlhy());
-
-    // 5、etcd没有leader
-    EXPECT_CALL(*etcdClient_, GetEtcdClusterStatus(_, _))
-        .Times(1)
-        .WillOnce(DoAll(SetArgPointee<0>(""),
-                        SetArgPointee<1>(onlineStatus),
-                        Return(0)));
-    ASSERT_FALSE(statusTool.IsClusterHeatlhy());
-
-    // 6、有etcd不在线
-    EXPECT_CALL(*etcdClient_, GetEtcdClusterStatus(_, _))
-        .Times(1)
-        .WillOnce(DoAll(SetArgPointee<0>(leader),
-                        SetArgPointee<1>(onlineStatus2),
-                        Return(0)));
-=======
 
     // 获取client version失败
     EXPECT_CALL(*versionTool_, GetClientVersion(_, _))
@@ -1175,7 +746,6 @@
     EXPECT_CALL(*snapshotClient_, GetOnlineStatus(_))
         .Times(1)
         .WillOnce(SetArgPointee<0>(onlineStatus2));
->>>>>>> 72014a25
     ASSERT_FALSE(statusTool.IsClusterHeatlhy());
 }
 
