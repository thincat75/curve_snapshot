/*
 * Project: curve
 * Created Date: 19-08-15
 * Author: lixiaocui
 * Copyright (c) 2019 netease
 */

#include <netinet/in.h>
#include <arpa/inet.h>
#include <sys/types.h>
#include <sys/socket.h>
#include <stdlib.h>
#include <glog/logging.h>
#include <gtest/gtest.h>
#include <string>
#include <thread>
#include <chrono>
#include <memory>
#include "test/integration/cluster_common/cluster.h"
#include "src/common/string_util.h"
#include "src/common/timeutility.h"
#include "src/client/client_common.h"

using ::curve::client::UserInfo_t;

namespace curve {
void CurveCluster::InitDB(const std::string &mdsTable, const std::string &user,
    const std::string &url, const std::string &password, int poolSize) {
    mdsRepo_ = new MdsRepo();
    ASSERT_EQ(0, mdsRepo_->connectDB(
        mdsTable, user, url, password, poolSize));
    snapshotcloneRepo_ = new SnapshotCloneRepo;
    ASSERT_EQ(0, snapshotcloneRepo_->connectDB(
        mdsTable, user, url, password, poolSize));
}

void CurveCluster::InitMdsClient(const MetaServerOption_t& op) {
    mdsClient_ = std::make_shared<MDSClient>();
    ASSERT_EQ(0, mdsClient_->Initialize(op));
}

void CurveCluster::BuildNetWork() {
    std::string cmd_dir("./test/integration/cluster_common/build.sh");
    ASSERT_GT(system(cmd_dir.c_str()), -1);
}

void CurveCluster::StopCluster() {
    LOG(INFO) << "stop cluster begin...";

    int waitStatus;

    for (auto it = mdsPidMap_.begin(); it != mdsPidMap_.end();) {
        LOG(INFO) << "begin to stop mds" << it->first << " " << it->second;
        int res = kill(it->second, SIGTERM);
        waitpid(it->second, &waitStatus, 0);
        ASSERT_EQ(0, res);
        ASSERT_EQ(0, ProbePort(mdsIpPort_[it->first], 20000, false))
            << "probe mds port: " << mdsIpPort_[it->first] << "expect false";
        LOG(INFO) << "success stop mds" << it->first << " " << it->second;
        it = mdsPidMap_.erase(it);
    }

    for (auto it = etcdPidMap_.begin(); it != etcdPidMap_.end();) {
        LOG(INFO) << "begin to stop etcd" << it->first << " " << it->second;
        int res = kill(it->second, SIGTERM);
        waitpid(it->second, &waitStatus, 0);
        ASSERT_EQ(0, res);
        ASSERT_EQ(0, ProbePort(etcdClientIpPort_[it->first], 20000, false))
                << "probe etcd port: " << etcdClientIpPort_[it->first]
                << " expect false";
        LOG(INFO) << "success stop etcd" << it->first << " " << it->second;
        it = etcdPidMap_.erase(it);
    }

    for (auto it = chunkserverPidMap_.begin();
        it != chunkserverPidMap_.end();) {
        LOG(INFO) << "begin to stop chunkserver"
                  << it->first << " " << it->second;
        int res = kill(it->second, SIGTERM);
        waitpid(it->second, &waitStatus, 0);
        ASSERT_EQ(0, res);
        ASSERT_EQ(0, ProbePort(chunkserverIpPort_[it->first], 20000, false))
            << "probe chunkserver port: " << chunkserverIpPort_[it->first]
            << "expect false";
        LOG(INFO) << "success stop chunkserver"
            << it->first << " " << it->second;
        it = chunkserverPidMap_.erase(it);
    }

    StopAllSnapshotCloneServer();

    // 等待进程完全退出
    ::sleep(2);
    LOG(INFO) << "success stop cluster";
}

void CurveCluster::StartSingleMDS(int id, const std::string &ipPort,
                                int dummyPort,
                                const std::vector<std::string> &mdsConf,
                                bool expectLeader, bool expectAssert,
                                bool* startsuccess) {
    LOG(INFO) << "start mds " << ipPort << " begin...";
    pid_t pid = ::fork();
    if (0 > pid) {
        LOG(ERROR) << "start mds " << ipPort << " fork failed";
        return;
    } else if (0 == pid) {
        // 在子进程中起一个mds
        // ./bazel-bin/src/mds/main/curvemds
        std::string cmd_dir =
            std::string("./bazel-bin/src/mds/main/curvemds --mdsAddr=") +
            ipPort + " --dummyPort=" + std::to_string(dummyPort);
        for (auto &item : mdsConf) {
            cmd_dir += item;
        }
<<<<<<< HEAD
=======
        // LOG(INFO) << "start exec cmd: " << cmd_dir;
>>>>>>> 639f1a53
        if (expectAssert) {
            int ret = execl("/bin/sh", "sh", "-c", cmd_dir.c_str(), NULL);
            // 使用error级别，帮助收集日志
            LOG(ERROR) << "start mds by execl, errno = " << errno;
            ASSERT_NE(ret, -1);
        } else {
            execl("/bin/sh", "sh", "-c", cmd_dir.c_str(), NULL);
            // 使用error级别，帮助收集日志
            LOG(ERROR) << "start mds by execl, errno = " << errno;
        }
        exit(0);
    }

    if (expectAssert) {
        int ret = ProbePort(ipPort, 20000, expectLeader);
        if (startsuccess != nullptr) {
            if (ret == 0) {
                *startsuccess = true;
            } else {
                *startsuccess = false;
                return;
            }
        }
    }

    LOG(INFO) << "start mds " << ipPort << " success";
    mdsPidMap_[id] = pid;
    mdsIpPort_[id] = ipPort;

    for (auto it : mdsPidMap_) {
        LOG(INFO) << "mds pid = " << it.second;
    }
}

void CurveCluster::StopMDS(int id) {
    LOG(INFO) << "stop mds " << mdsIpPort_[id] << " begin...";
    if (mdsPidMap_.find(id) != mdsPidMap_.end()) {
        int res = kill(mdsPidMap_[id], SIGTERM);
        int waitStatus;
        waitpid(mdsPidMap_[id], &waitStatus, 0);
        ASSERT_EQ(0, ProbePort(MDSIpPort(id), 20000, false))
            << "probe mds port: " << MDSIpPort(id) << " expect false";
        mdsPidMap_.erase(id);
    }

    ::sleep(2);
    LOG(INFO) << "stop mds " << MDSIpPort(id) << " success";
}

void CurveCluster::StopAllMDS() {
    LOG(INFO) << "stop all mds begin...";

    for (auto it = mdsPidMap_.begin(); it != mdsPidMap_.end();) {
        LOG(INFO) << "begin to stop mds" << it->first << " " << it->second;
        int res = kill(it->second, SIGTERM);
        int waitStatus;
        waitpid(it->second, &waitStatus, 0);
        ASSERT_EQ(0, res);
        ASSERT_EQ(0, ProbePort(mdsIpPort_[it->first], 20000, false))
                << "probe mds port: " << mdsIpPort_[it->first]
                << " expect false";
        LOG(INFO) << "success stop mds" << it->first << " " << it->second;
        it = mdsPidMap_.erase(it);
    }

    ::sleep(2);
    LOG(INFO) << "success stop all mds";
}

void CurveCluster::StartSnapshotCloneServer(int id, const std::string &ipPort,
    const std::vector<std::string> &snapshotcloneConf) {
    LOG(INFO) << "start snapshotcloneserver " << ipPort << " begin ...";
    pid_t pid = ::fork();
    if (0 > pid) {
        LOG(ERROR) << "start snapshotcloneserver " << ipPort << " fork failed";
        return;
    } else if (0 == pid) {
        // 在子进程中起一个snapshotcloneserver
        std::string cmd_dir =
            std::string("./bazel-bin/src/snapshotcloneserver/snapshotcloneserver --addr=") +  //NOLINT
            ipPort;
        for (auto &item : snapshotcloneConf) {
            cmd_dir += item;
        }
        ASSERT_EQ(0, execl("/bin/sh", "sh", "-c", cmd_dir.c_str(), NULL));
        exit(0);
    }

    ASSERT_EQ(0, ProbePort(ipPort, 20000, true))
        << "when start snapshotcloneserver ipport:" << ipPort;
    LOG(INFO) << "start snapshotcloneserver " << ipPort << " success.";
    snapPidMap_[id] = pid;
    snapIpPort_[id] = ipPort;
    snapConf_[id] = snapshotcloneConf;
}

void CurveCluster::StopSnapshotCloneServer(int id, bool force) {
    LOG(INFO) << "stop snapshotcloneserver " << snapIpPort_[id] << " begin...";
    if (snapPidMap_.find(id) != snapPidMap_.end()) {
        int res = 0;
        if (force) {
            res = kill(snapPidMap_[id], SIGKILL);
        } else {
            res = kill(snapPidMap_[id], SIGTERM);
        }
        ASSERT_EQ(0, res);
        ASSERT_EQ(0, ProbePort(snapIpPort_[id], 5000, false))
            << "when StopSnapshotCloneServer ipport:" << snapIpPort_[id];
        int waitStatus;
        waitpid(snapPidMap_[id], &waitStatus, 0);
        snapPidMap_.erase(id);
    }
    LOG(INFO) << "stop snapshotcloneserver " << snapIpPort_[id] << " success.";
}

void CurveCluster::RestartSnapshotCloneServer(int id, bool force) {
    LOG(INFO) << "restart snapshotcloneserver "
        << snapIpPort_[id] << " begin...";
    if (snapPidMap_.find(id) != snapPidMap_.end()) {
        int res = 0;
        if (force) {
            res = kill(snapPidMap_[id], SIGKILL);
        } else {
            res = kill(snapPidMap_[id], SIGTERM);
        }
        ASSERT_EQ(0, res);
        ASSERT_EQ(0, ProbePort(snapIpPort_[id], 20000, false))
            << "when RestartSnapshotCloneServer ipport:" << snapIpPort_[id];
        int waitStatus;
        waitpid(snapPidMap_[id], &waitStatus, 0);
        std::string ipPort = snapIpPort_[id];
        auto conf = snapConf_[id];
        snapPidMap_.erase(id);
        StartSnapshotCloneServer(id, ipPort, conf);
    }
    LOG(INFO) << "restart snapshotcloneserver "
        << snapIpPort_[id] << " success.";
}

void CurveCluster::StopAllSnapshotCloneServer() {
    LOG(INFO) << "stop all snapshotclone server begin ...";
    auto tempMap = snapPidMap_;
    for (auto pair : tempMap) {
        StopSnapshotCloneServer(pair.first);
    }
    LOG(INFO) << "stop all snapshotcloneservver end.";
}

void CurveCluster::StartSingleEtcd(int id, const std::string &clientIpPort,
    const std::string &peerIpPort, const std::vector<std::string> &etcdConf) {
    LOG(INFO) << "start etcd" << clientIpPort << " begin...";

    pid_t pid = ::fork();
    if (0 > pid) {
        LOG(ERROR) << "start etcd " << id << " fork failed";
        return;
    } else if (0 == pid) {
        // 在子进程中起一个etcd
        // ip netns exec integ_etcd1 etcd
        std::string cmd_dir = std::string(" etcd --listen-peer-urls http://")
            + peerIpPort
            + std::string(" --initial-advertise-peer-urls http://")
            + peerIpPort
            + std::string(" --listen-client-urls http://")
            + clientIpPort
            + std::string(" --advertise-client-urls http://")
            + clientIpPort
            + std::string(" --pre-vote")
            + std::string(" --election-timeout 3000")
            + std::string(" --heartbeat-interval 300");
        for (auto &item : etcdConf) {
            cmd_dir += item;
        }

        ASSERT_EQ(0, execl("/bin/sh", "sh", "-c", cmd_dir.c_str(), NULL));
        exit(0);
    }

    ASSERT_EQ(0, ProbePort(clientIpPort, 20000, true))
            << "probe etcd port: " << clientIpPort << " expect true";
    LOG(INFO) << "start etcd " << clientIpPort << " success";
    etcdPidMap_[id] = pid;
    etcdClientIpPort_[id] = clientIpPort;
    etcdPeersIpPort_[id] = peerIpPort;
    return;
}

bool CurveCluster::WaitForEtcdClusterAvalible(int waitSec) {
    std::string endpoint;
    if (etcdClientIpPort_.empty()) {
        LOG(INFO) << "no initialized etcd cluster";
        return false;
    } else {
        int i = 0;
        for (auto &item : etcdClientIpPort_) {
            i++;
            if (i == etcdClientIpPort_.size()) {
                endpoint += "http://" + item.second;
            } else {
                endpoint += "http://" + item.second + ",";
            }
        }
    }

    int res;
    std::string cmd = std::string("etcdctl --endpoints=")
        + endpoint + std::string(" --command-timeout=1s put test test");
    LOG(INFO) << "exec command: " << cmd;
    uint64_t start = ::curve::common::TimeUtility::GetTimeofDaySec();
    while (::curve::common::TimeUtility::GetTimeofDaySec() - start < waitSec) {
        res = system(cmd.c_str());
        if (res != 0) {
            ::sleep(1);
            continue;
        } else {
            break;
        }
    }

    LOG(INFO) << cmd << " result: " << res;
    return res == 0;
}

void CurveCluster::StopEtcd(int id) {
    LOG(INFO) << "stop etcd " << etcdClientIpPort_[id] << " begin...";

    if (etcdPidMap_.find(id) != etcdPidMap_.end()) {
        int res = kill(etcdPidMap_[id], SIGTERM);
        int waitStatus;
        waitpid(etcdPidMap_[id], &waitStatus, 0);
        ASSERT_EQ(0, res);
        ASSERT_EQ(0, ProbePort(etcdClientIpPort_[id], 20000, false))
            << "probe etcd port: " << etcdClientIpPort_[id] << " expect false";
        ASSERT_EQ(0, ProbePort(etcdPeersIpPort_[id], 20000, false))
            << "probe etcd port: " << etcdPeersIpPort_[id] << " expect false";
        LOG(INFO) << "stop etcd " << etcdClientIpPort_[id]
                  << ", " << etcdPidMap_[id] << " success";
        etcdPidMap_.erase(id);
    } else {
        LOG(INFO) << "etcd " << id << " not exist";
    }

    ::sleep(2);
}

void CurveCluster::StopAllEtcd() {
    LOG(INFO) << "stop all etcd begin...";

    int waitStatus;
    for (auto it = etcdPidMap_.begin(); it != etcdPidMap_.end();) {
        LOG(INFO) << "begin to stop etcd" << it->first << " " << it->second;
        int res = kill(it->second, SIGTERM);
        waitpid(it->second, &waitStatus, 0);
        ASSERT_EQ(0, res);
        ASSERT_EQ(0, ProbePort(etcdClientIpPort_[it->first], 20000, false))
            << "probe etcd port: " << etcdClientIpPort_[it->first]
            << " expect false";
        LOG(INFO) << "success stop etcd" << it->first << " " << it->second;
        it = etcdPidMap_.erase(it);
    }

    ::sleep(2);
    LOG(INFO) << "success stop all etcd";
}

void CurveCluster::FormatChunkFilePool(const std::string &chunkfilepooldir,
    const std::string &chunkfilepoolmetapath,
    const std::string &filesystempath,
    uint32_t size) {
    LOG(INFO) << "FormatChunkFilePool begin...";

    std::string cmd =
        std::string("./bazel-bin/src/tools/curve_format")
        + " -chunkfilepool_dir=" + chunkfilepooldir
        + " -chunkfilepool_metapath=" + chunkfilepoolmetapath
        + " -filesystem_path=" + filesystempath
        + " -allocateByPercent=false -preallocateNum="
        + std::to_string(size * 64)
        + " -needWriteZero=false";  // 1G = 64 chunk

    ASSERT_GT(system(cmd.c_str()), -1);

    LOG(INFO) << "FormatChunkFilePool end.";
}

void CurveCluster::StartSingleChunkServer(int id, const std::string &ipPort,
        const std::vector<std::string> &chunkserverConf) {
    LOG(INFO) << "start chunkserver " << id << " begin...";
    std::vector<std::string> split;
    ::curve::common::SplitString(ipPort, ":", &split);
    ASSERT_EQ(2, split.size());

    pid_t pid = ::fork();
    if (0 > pid) {
        LOG(ERROR) << "start chunkserver " << id << " fork failed";
        return;
    } else if (0 == pid) {
        // 在子进程中起一个chunkserver
        std::string cmd_dir =
            std::string("./bazel-bin/src/chunkserver/chunkserver ")
            + std::string(" -chunkServerIp=") + split[0]
            + std::string(" -chunkServerPort=") + split[1];
        for (auto &item : chunkserverConf) {
            cmd_dir += item;
        }
        ASSERT_EQ(0, execl("/bin/sh", "sh", "-c", cmd_dir.c_str(), NULL));
        exit(0);
    }

    ASSERT_EQ(0, ProbePort(ipPort, 20000, true))
             << "probe chunkserver port: " << ipPort << "expect true";
    LOG(INFO) << "start chunkserver " << ipPort << " success";
    chunkserverPidMap_[id] = pid;
    chunkserverIpPort_[id] = ipPort;
}

void CurveCluster::StartSingleChunkServerInBackground(
    int id, const std::vector<std::string> &chunkserverConf) {
    LOG(INFO) << "start chunkserver " << id << " in background begin...";
    std::vector<std::string> ipPort;
    ::curve::common::SplitString(
        ChunkServerIpPortInBackground(id), ":", &ipPort);
    ASSERT_EQ(2, ipPort.size());

    pid_t pid = ::fork();
    if (0 > pid) {
        LOG(ERROR) << "start chunkserver " << id << " fork failed";
        return;
    } else if (0 == pid) {
        // 在子进程中起一个chunkserver
        std::string cmd_dir = std::string("ip netns exec ")
            + nsPrefix_ + std::string("cs") + std::to_string(id)
            + std::string(" ./bazel-bin/src/chunkserver/chunkserver ")
            + std::string(" -chunkServerIp=") + ipPort[0]
            + std::string(" -chunkServerPort=") + ipPort[1];
        for (auto &item : chunkserverConf) {
            cmd_dir += item;
        }
        ASSERT_EQ(0, execl("/bin/sh", "sh", "-c", cmd_dir.c_str(), NULL));
        exit(0);
    }

    ASSERT_EQ(0, ProbePort(ChunkServerIpPortInBackground(id), 20000, true))
            << "probe port: " << ChunkServerIpPortInBackground(id)
            << " expect true";
    LOG(INFO) << "start chunkserver " << id << " in background success";
    chunkserverPidMap_[id] = pid;
    chunkserverIpPort_[id] = ChunkServerIpPortInBackground(id);
}

void CurveCluster::StopChunkServer(int id) {
    LOG(INFO) << "stop chunkserver " << chunkserverIpPort_[id] << " begin...";

    if (chunkserverPidMap_.find(id) != chunkserverPidMap_.end()) {
        std::string killCmd =
            "kill " + std::to_string(chunkserverPidMap_[id]);
        LOG(INFO) << "exec cmd: " << killCmd << " to stop chunkserver " << id;
        ASSERT_EQ(0, system(killCmd.c_str()));
        int waitStatus;
        waitpid(chunkserverPidMap_[id], &waitStatus, 0);
        ASSERT_EQ(0, ProbePort(chunkserverIpPort_[id], 20000, false))
            << "probe port: " << chunkserverIpPort_[id] << "expect false";
        chunkserverPidMap_.erase(id);
        LOG(INFO) << "stop chunkserver "
                  << chunkserverIpPort_[id] << " success";
    } else {
        LOG(INFO) << "chunkserver " << id << " not exist";
    }

    ::sleep(2);
}


void  CurveCluster::StopAllChunkServer() {
    LOG(INFO) << "sttop all chunkserver begin...";

    for (auto it = chunkserverPidMap_.begin();
        it != chunkserverPidMap_.end();) {
        LOG(INFO) << "begin to stop chunkserver"
                  << it->first << " " << it->second;
        int res = kill(it->second, SIGTERM);
        int waitStatus;
        waitpid(it->second, &waitStatus, 0);
        ASSERT_EQ(0, res);
        ASSERT_EQ(0, ProbePort(chunkserverIpPort_[it->first], 20000, false))
            << "probe port: " << chunkserverIpPort_[it->first]
            << " expect false";
        LOG(INFO) << "success stop etcd" << it->first << " " << it->second;
        it = chunkserverPidMap_.erase(it);
    }

    ::sleep(2);
    LOG(INFO) << "success stop all chunkserver";
}

std::string CurveCluster::MDSIpPort(int id) {
    if (mdsIpPort_.find(id) == mdsIpPort_.end()) {
        return "";
    }
    return mdsIpPort_[id];
}

std::string CurveCluster::EtcdClientIpPort(int id) {
    if (etcdClientIpPort_.find(id) == etcdClientIpPort_.end()) {
        return "";
    }
    return etcdClientIpPort_[id];
}

std::string CurveCluster::EtcdPeersIpPort(int id) {
    if (etcdPeersIpPort_.find(id) == etcdPeersIpPort_.end()) {
        return "";
    }
    return etcdPeersIpPort_[id];
}

std::string CurveCluster::ChunkServerIpPort(int id) {
    if (chunkserverIpPort_.find(id) == chunkserverIpPort_.end()) {
        return "";
    }
    return chunkserverIpPort_[id];
}

void CurveCluster::HangMDS(int id) {
    ASSERT_TRUE(mdsPidMap_.find(id) != mdsPidMap_.end());
    HangProcess(mdsPidMap_[id]);
}

void CurveCluster::RecoverHangMDS(int id, bool expected) {
    ASSERT_TRUE(mdsPidMap_.find(id) != mdsPidMap_.end());
    return RecoverHangProcess(mdsPidMap_[id], expected);
}

void CurveCluster::HangEtcd(int id) {
    ASSERT_TRUE(etcdPidMap_.find(id) != etcdPidMap_.end());
    HangProcess(etcdPidMap_[id]);
}

void CurveCluster::RecoverHangEtcd(int id) {
    ASSERT_TRUE(etcdPidMap_.find(id) != etcdPidMap_.end());
    RecoverHangProcess(etcdPidMap_[id], true);
}

void CurveCluster::HangChunkServer(int id) {
    ASSERT_TRUE(chunkserverPidMap_.find(id) != chunkserverPidMap_.end());
    HangProcess(chunkserverPidMap_[id]);
}

void CurveCluster::RecoverHangChunkServer(int id) {
    ASSERT_TRUE(chunkserverPidMap_.find(id) != chunkserverPidMap_.end());
    RecoverHangProcess(chunkserverPidMap_[id], true);
}

void CurveCluster::HangProcess(pid_t pid) {
    LOG(INFO) << "hang pid: " << pid << " begin...";
    ASSERT_EQ(0, kill(pid, SIGSTOP));
    int waitStatus;
    waitpid(pid, &waitStatus, WUNTRACED);
    LOG(INFO) << "success hang pid: " << pid;
}

void CurveCluster::RecoverHangProcess(pid_t pid, bool expected) {
    if (expected) {
        LOG(INFO) << "recover hang pid: " << pid << " begin...";
        ASSERT_EQ(0, kill(pid, SIGCONT));
        int waitStatus;
        waitpid(pid, &waitStatus, WCONTINUED);
        LOG(INFO) << "success recover hang pid: " << pid;
    } else {
        LOG(INFO) << "recover hang pid: " << pid << " begin...";
        kill(pid, SIGCONT);
        int waitStatus;
        waitpid(pid, &waitStatus, WCONTINUED);
        LOG(INFO) << "success recover hang pid: " << pid;
    }
}

std::string CurveCluster::ChunkServerIpPortInBackground(int id) {
    return networkSegment_ + std::to_string(40 + id) + std::string(":3500");
}

void CurveCluster::PreparePhysicalPool(
    int mdsId, const std::string &clusterMap) {
    LOG(INFO) << "create physicalpool begin...";

    std::string createPPCmd = std::string("./bazel-bin/tools/curvefsTool")
        + std::string(" -cluster_map=") + clusterMap
        + std::string(" -mds_addr=") + MDSIpPort(mdsId)
        + std::string(" -op=create_physicalpool")
        + std::string(" -stderrthreshold=0")
        + std::string(" -rpcTimeOutMs=20000")
        + std::string(" -minloglevel=0");

    LOG(INFO) << "exec cmd: " << createPPCmd;
    ASSERT_EQ(0, system(createPPCmd.c_str()));

    LOG(INFO) << "success create physicalpool";
}

void CurveCluster::PrepareLogicalPool(int mdsId, const std::string &clusterMap,
    int copysetNum, const std::string &physicalPoolName) {
    LOG(INFO) << "create logicalpool begin...";

    std::string createLPCmd = std::string("./bazel-bin/tools/curvefsTool")
        + std::string(" -cluster_map=") + clusterMap
        + std::string(" -mds_addr=") + MDSIpPort(mdsId)
        + std::string(" -copyset_num=") + std::to_string(copysetNum)
        + std::string(" -op=create_logicalpool")
        + std::string(" -physicalpool_name=") + physicalPoolName
        + std::string(" -stderrthreshold=0 -minloglevel=0");

    LOG(INFO) << "exec cmd: " << createLPCmd;
    ASSERT_EQ(0, system(createLPCmd.c_str()));

    LOG(INFO) << "success create logicalpool";
}

bool CurveCluster::CurrentServiceMDS(int *curId) {
    for (auto mdsId : mdsPidMap_) {
        if (0 == ProbePort(mdsIpPort_[mdsId.first], 20000, true)) {
            *curId = mdsId.first;
            LOG(INFO) << "mds" << mdsId.first << ": "
                      << mdsIpPort_[mdsId.first] << "is in service";
            return true;
        }
    }

    LOG(INFO) << "no mds in service";
    return false;
}


void CurveCluster::CreateFile(bool success, const std::string &user,
    const std::string &pwd, const std::string &fileName,
    uint64_t fileSize, bool normalFile) {
    LOG(INFO) << "create file: " << fileName
              << ", size: " << fileSize << " begin...";

    UserInfo_t info(user, pwd);
    if (success) {
        ASSERT_EQ(0, mdsClient_->CreateFile(
            fileName, info, fileSize, normalFile))
            << "create file: " << fileName << ", fileSize: " << fileSize
            << " expect success fail";
    } else {
        ASSERT_NE(0, mdsClient_->CreateFile(
            fileName, info, fileSize, normalFile))
            << "create file: " << fileName << ", fileSize: " << fileSize
            << " expect failure fail";
    }

    LOG(INFO) << "success create file";
}

int CurveCluster::ProbePort(
    const std::string &ipPort, int64_t timeoutMs, bool expectOpen) {
    int socket_fd = socket(AF_INET, SOCK_STREAM, 0);
    if (-1 == socket_fd) {
        LOG(ERROR) << "create socket fail";
        return -1;
    }

    std::vector<std::string> res;
    ::curve::common::SplitString(ipPort, ":", &res);
    if (res.size() != 2) {
        return -1;
    }
    std::string ip = res[0];
    uint64_t port;
    if (false == ::curve::common::StringToUll(res[1], &port)) {
        LOG(ERROR) << "split " << ipPort << " fail";
        return -1;
    }

    sockaddr_in addr;
    addr.sin_family = AF_INET;
    addr.sin_port = htons(port);
    addr.sin_addr.s_addr = inet_addr(res[0].c_str());

    bool satisfy = false;
    uint64_t start = ::curve::common::TimeUtility::GetTimeofDayMs();
    while (::curve::common::TimeUtility::GetTimeofDayMs() - start < timeoutMs) {
        int connectRes = connect(
            socket_fd, (struct sockaddr*)&addr, sizeof(addr));
        if (expectOpen && connectRes == 0) {
            LOG(INFO) << "probe " << ipPort << " success.";
            close(socket_fd);
            return 0;
        }

        if (!expectOpen && connectRes == -1) {
            LOG(INFO) << "probe " << ipPort << " fail.";
            close(socket_fd);
            return 0;
        }
        std::this_thread::sleep_for(std::chrono::milliseconds(timeoutMs / 10));
    }

    close(socket_fd);
    LOG(INFO) << "probe " << ipPort << " fail within " << timeoutMs << " ms";
    return -1;
}
}  // namespace curve
<|MERGE_RESOLUTION|>--- conflicted
+++ resolved
@@ -113,10 +113,6 @@
         for (auto &item : mdsConf) {
             cmd_dir += item;
         }
-<<<<<<< HEAD
-=======
-        // LOG(INFO) << "start exec cmd: " << cmd_dir;
->>>>>>> 639f1a53
         if (expectAssert) {
             int ret = execl("/bin/sh", "sh", "-c", cmd_dir.c_str(), NULL);
             // 使用error级别，帮助收集日志
