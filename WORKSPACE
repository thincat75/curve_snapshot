--- conflicted
+++ resolved
@@ -3,11 +3,7 @@
 git_repository(
     name = "com_netease_storage_gerrit_curve_curve_braft",
     remote = "http://gerrit.storage.netease.com/curve/curve-braft",
-<<<<<<< HEAD
-    commit = "3ec98d4030f8f7a7951042843885f99811aae457",
-=======
     commit = "2d1e32ca878bae5381f80897fd5ea661da6baa39",
->>>>>>> 18d3415b
 )
 
 bind(
